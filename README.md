--- conflicted
+++ resolved
@@ -72,13 +72,8 @@
 ### 4 · Launch UI (optional)
 
 ```bash
-<<<<<<< HEAD
-lintai ui                  # http://localhost:8501/api/docs  (REST)
+lintai ui                     # REST docs at http://localhost:8501/api/docs
 yarn -C lintai/ui/frontend start   # React dev-server on :5173
-=======
-lintai ui                     # REST docs at http://localhost:8501/api/docs
-pnpm -C lintai/ui/frontend dev   # React dev-server on :5173
->>>>>>> 030c2fce
 ```
 
 ---
