import os
from pathlib import Path
from lintai.cli import app
<<<<<<< HEAD
from typer.testing import CliRunner
=======
import json
>>>>>>> 230db867


def test_cli_runs(tmp_path, monkeypatch):
    dummy = tmp_path / "foo.py"
    dummy.write_text("print('hello')")
    output_file = tmp_path / "report.json"

    # Set environment variable
    monkeypatch.setenv("LINTAI_LLM_PROVIDER", "dummy")

    # Test the CLI command directly using subprocess to avoid Click testing issues
    import subprocess
    import sys

    cmd = [
        sys.executable,
        "-m",
        "lintai.cli",
        "scan",
        str(tmp_path),
        "--output",
        str(output_file),
    ]

    result = subprocess.run(
        cmd,
        cwd=tmp_path.parent.parent,  # Run from project root
        env={**os.environ, "LINTAI_LLM_PROVIDER": "dummy"},
        capture_output=True,
        text=True,
    )
<<<<<<< HEAD

    assert result.returncode == 0
    assert output_file.exists()
=======
    assert result.exit_code == 0

def test_inventory_shows_call_chain_and_relationships(tmp_path):
    code = """
import openai

def ask_openai(user_prompt: str):
    return openai.ChatCompletion.create(prompt=user_prompt)

def main():
    prompt_var = "Tell me a joke!"
    ask_openai(prompt_var)
"""
    src = tmp_path / "test.py"
    src.write_text(code)
    
    runner = CliRunner()
    result = runner.invoke(app, ["ai-inventory", str(src)])
    
    assert result.exit_code == 0
    inventory_data = json.loads(result.stdout)
    components = inventory_data["inventory_by_file"][0]["components"]
    
    # Test call_chain
    ask_openai_func = next(c for c in components if c["name"].endswith(".ask_openai"))
    assert ask_openai_func is not None, "ask_openai component not found"

    # Test "calls" relationship
    main_func = next(c for c in components if c["name"].endswith(".main"))
    main_calls = [r["target_name"] for r in main_func["relationships"] if r["type"] == "calls"]
    assert ask_openai_func["name"] in main_calls

    # Test "uses" relationship
    ask_openai_uses = [r["target_name"] for r in ask_openai_func["relationships"] if r["type"] == "uses"]
    assert "user_prompt" in ask_openai_uses # Note: This will require further refinement of the logic
>>>>>>> 230db867
<|MERGE_RESOLUTION|>--- conflicted
+++ resolved
@@ -1,11 +1,8 @@
 import os
 from pathlib import Path
 from lintai.cli import app
-<<<<<<< HEAD
 from typer.testing import CliRunner
-=======
 import json
->>>>>>> 230db867
 
 
 def test_cli_runs(tmp_path, monkeypatch):
@@ -37,12 +34,10 @@
         capture_output=True,
         text=True,
     )
-<<<<<<< HEAD
 
     assert result.returncode == 0
     assert output_file.exists()
-=======
-    assert result.exit_code == 0
+
 
 def test_inventory_shows_call_chain_and_relationships(tmp_path):
     code = """
@@ -57,24 +52,31 @@
 """
     src = tmp_path / "test.py"
     src.write_text(code)
-    
+
     runner = CliRunner()
     result = runner.invoke(app, ["ai-inventory", str(src)])
-    
+
     assert result.exit_code == 0
     inventory_data = json.loads(result.stdout)
     components = inventory_data["inventory_by_file"][0]["components"]
-    
+
     # Test call_chain
     ask_openai_func = next(c for c in components if c["name"].endswith(".ask_openai"))
     assert ask_openai_func is not None, "ask_openai component not found"
 
     # Test "calls" relationship
     main_func = next(c for c in components if c["name"].endswith(".main"))
-    main_calls = [r["target_name"] for r in main_func["relationships"] if r["type"] == "calls"]
+    main_calls = [
+        r["target_name"] for r in main_func["relationships"] if r["type"] == "calls"
+    ]
     assert ask_openai_func["name"] in main_calls
 
     # Test "uses" relationship
-    ask_openai_uses = [r["target_name"] for r in ask_openai_func["relationships"] if r["type"] == "uses"]
-    assert "user_prompt" in ask_openai_uses # Note: This will require further refinement of the logic
->>>>>>> 230db867
+    ask_openai_uses = [
+        r["target_name"]
+        for r in ask_openai_func["relationships"]
+        if r["type"] == "uses"
+    ]
+    assert (
+        "user_prompt" in ask_openai_uses
+    )  # Note: This will require further refinement of the logic