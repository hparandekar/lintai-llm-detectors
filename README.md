--- conflicted
+++ resolved
@@ -30,9 +30,6 @@
 ## 🚀 Quick start
 
 ### 1 · Install
-
-
-
 
 ```bash
 pip install lintai                    # core only
@@ -72,10 +69,6 @@
 
 ```bash
 lintai ui                     # REST docs at http://localhost:8501/api/docs
-<<<<<<< HEAD
-yarn -C lintai/ui/frontend start   # React dev-server on :5173
-=======
->>>>>>> 0ee7ac7a
 ```
 
 ---
